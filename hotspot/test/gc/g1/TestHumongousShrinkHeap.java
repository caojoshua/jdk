/*
 * Copyright (c) 2014, Oracle and/or its affiliates. All rights reserved.
 * DO NOT ALTER OR REMOVE COPYRIGHT NOTICES OR THIS FILE HEADER.
 *
 * This code is free software; you can redistribute it and/or modify it
 * under the terms of the GNU General Public License version 2 only, as
 * published by the Free Software Foundation.
 *
 * This code is distributed in the hope that it will be useful, but WITHOUT
 * ANY WARRANTY; without even the implied warranty of MERCHANTABILITY or
 * FITNESS FOR A PARTICULAR PURPOSE.  See the GNU General Public License
 * version 2 for more details (a copy is included in the LICENSE file that
 * accompanied this code).
 *
 * You should have received a copy of the GNU General Public License version
 * 2 along with this work; if not, write to the Free Software Foundation,
 * Inc., 51 Franklin St, Fifth Floor, Boston, MA 02110-1301 USA.
 *
 * Please contact Oracle, 500 Oracle Parkway, Redwood Shores, CA 94065 USA
 * or visit www.oracle.com if you need additional information or have any
 * questions.
 */

/**
 * @test TestHumongousShrinkHeap
 * @bug 8036025 8056043
<<<<<<< HEAD
 * @requires vm.gc=="G1" | vm.gc=="null"
 * @summary Verify that heap shrinks after GC in the presence of fragmentation due to humongous objects
=======
 * @summary Verify that heap shrinks after GC in the presence of fragmentation
 * due to humongous objects
>>>>>>> ee49c27e
 * @library /testlibrary
 * @run main/othervm -XX:-ExplicitGCInvokesConcurrent -XX:MinHeapFreeRatio=10
 * -XX:MaxHeapFreeRatio=12 -XX:+UseG1GC -XX:G1HeapRegionSize=1M -verbose:gc
 * TestHumongousShrinkHeap
 */

import java.lang.management.ManagementFactory;
import java.lang.management.MemoryUsage;
import java.util.ArrayList;
import java.util.List;
import sun.management.ManagementFactoryHelper;
import static com.oracle.java.testlibrary.Asserts.*;

public class TestHumongousShrinkHeap {

    public static final String MIN_FREE_RATIO_FLAG_NAME = "MinHeapFreeRatio";
    public static final String MAX_FREE_RATIO_FLAG_NAME = "MaxHeapFreeRatio";

    private static final List<List<byte[]>> garbage = new ArrayList();
    private static final int REGION_SIZE = 1024 * 1024; // 1M
    private static final int LISTS_COUNT = 10;
    private static final int HUMON_SIZE = Math.round(.9f * REGION_SIZE);
    private static final long AVAILABLE_MEMORY
                              = Runtime.getRuntime().freeMemory();
    private static final int HUMON_COUNT
                             = (int) ((AVAILABLE_MEMORY / HUMON_SIZE)
            / LISTS_COUNT);


    public static void main(String[] args) {
        System.out.format("Running with %s max heap size. "
                + "Will allocate humongous object of %s size %d times.%n",
                MemoryUsagePrinter.humanReadableByteCount(AVAILABLE_MEMORY, false),
                MemoryUsagePrinter.humanReadableByteCount(HUMON_SIZE, false),
                HUMON_COUNT
        );
        new TestHumongousShrinkHeap().test();
    }

    private final void test() {
        System.gc();
        MemoryUsagePrinter.printMemoryUsage("init");

        allocate();
        MemoryUsagePrinter.printMemoryUsage("allocated");
        MemoryUsage muFull = ManagementFactory.getMemoryMXBean().getHeapMemoryUsage();

        free();
        MemoryUsagePrinter.printMemoryUsage("free");
        MemoryUsage muFree = ManagementFactory.getMemoryMXBean().getHeapMemoryUsage();

        assertLessThan(muFree.getCommitted(), muFull.getCommitted(), String.format(
                "committed free heap size is not less than committed full heap size, heap hasn't been shrunk?%n"
                + "%s = %s%n%s = %s",
                MIN_FREE_RATIO_FLAG_NAME,
                ManagementFactoryHelper.getDiagnosticMXBean().getVMOption(MIN_FREE_RATIO_FLAG_NAME).getValue(),
                MAX_FREE_RATIO_FLAG_NAME,
                ManagementFactoryHelper.getDiagnosticMXBean().getVMOption(MAX_FREE_RATIO_FLAG_NAME).getValue()
        ));
    }

    private void allocate() {

        for (int i = 0; i < LISTS_COUNT; i++) {
            List<byte[]> stuff = new ArrayList();
            allocateList(stuff, HUMON_COUNT, HUMON_SIZE);
            MemoryUsagePrinter.printMemoryUsage("allocate #" + (i+1));
            garbage.add(stuff);
        }
    }

    private void free() {
        // do not free last one list
        garbage.subList(0, garbage.size() - 1).clear();

        // do not free last one element from last list
        List stuff = garbage.get(garbage.size() - 1);
        stuff.subList(0, stuff.size() - 1).clear();
        System.gc();
    }

    private static void allocateList(List garbage, int count, int size) {
        for (int i = 0; i < count; i++) {
            garbage.add(new byte[size]);
        }
    }
}

/**
 * Prints memory usage to standard output
 */
class MemoryUsagePrinter {

    public static String humanReadableByteCount(long bytes, boolean si) {
        int unit = si ? 1000 : 1024;
        if (bytes < unit) {
            return bytes + " B";
        }
        int exp = (int) (Math.log(bytes) / Math.log(unit));
        String pre = (si ? "kMGTPE" : "KMGTPE").charAt(exp - 1) + (si ? "" : "i");
        return String.format("%.1f %sB", bytes / Math.pow(unit, exp), pre);
    }

    public static void printMemoryUsage(String label) {
        MemoryUsage memusage = ManagementFactory.getMemoryMXBean().getHeapMemoryUsage();
        float freeratio = 1f - (float) memusage.getUsed() / memusage.getCommitted();
        System.out.format("[%-24s] init: %-7s, used: %-7s, comm: %-7s, freeRatio ~= %.1f%%%n",
                label,
                humanReadableByteCount(memusage.getInit(), false),
                humanReadableByteCount(memusage.getUsed(), false),
                humanReadableByteCount(memusage.getCommitted(), false),
                freeratio * 100
        );
    }
}<|MERGE_RESOLUTION|>--- conflicted
+++ resolved
@@ -24,13 +24,9 @@
 /**
  * @test TestHumongousShrinkHeap
  * @bug 8036025 8056043
-<<<<<<< HEAD
  * @requires vm.gc=="G1" | vm.gc=="null"
- * @summary Verify that heap shrinks after GC in the presence of fragmentation due to humongous objects
-=======
  * @summary Verify that heap shrinks after GC in the presence of fragmentation
  * due to humongous objects
->>>>>>> ee49c27e
  * @library /testlibrary
  * @run main/othervm -XX:-ExplicitGCInvokesConcurrent -XX:MinHeapFreeRatio=10
  * -XX:MaxHeapFreeRatio=12 -XX:+UseG1GC -XX:G1HeapRegionSize=1M -verbose:gc
