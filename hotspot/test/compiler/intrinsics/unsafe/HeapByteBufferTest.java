/*
<<<<<<< HEAD
 * Copyright (c) 2016, Oracle and/or its affiliates. All rights reserved.
 * Copyright (c) 2016, Red Hat Inc. All rights reserved.
=======
 * Copyright (c) 2000, 2015, Oracle and/or its affiliates. All rights reserved.
 * Copyright (c) 2015, Red Hat Inc. All rights reserved.
>>>>>>> 6cf9b5c4
 * DO NOT ALTER OR REMOVE COPYRIGHT NOTICES OR THIS FILE HEADER.
 *
 * This code is free software; you can redistribute it and/or modify it
 * under the terms of the GNU General Public License version 2 only, as
 * published by the Free Software Foundation.
 *
 * This code is distributed in the hope that it will be useful, but WITHOUT
 * ANY WARRANTY; without even the implied warranty of MERCHANTABILITY or
 * FITNESS FOR A PARTICULAR PURPOSE.  See the GNU General Public License
 * version 2 for more details (a copy is included in the LICENSE file that
 * accompanied this code).
 *
 * You should have received a copy of the GNU General Public License version
 * 2 along with this work; if not, write to the Free Software Foundation,
 * Inc., 51 Franklin St, Fifth Floor, Boston, MA 02110-1301 USA.
 *
 * Please contact Oracle, 500 Oracle Parkway, Redwood Shores, CA 94065 USA
 * or visit www.oracle.com if you need additional information or have any
 * questions.
<<<<<<< HEAD
 */

/**
 * @test
 * @bug 8026049 8151163
 * @modules java.base/jdk.internal.misc
 * @library /testlibrary
 * @run main/othervm -XX:+UnlockDiagnosticVMOptions -XX:-UseUnalignedAccesses -Djdk.test.lib.random.seed=0 HeapByteBufferTest
 * @run main/othervm -Djdk.test.lib.random.seed=0 HeapByteBufferTest
 * @summary Verify that heap byte buffers are correctly accessed.
 */

public class HeapByteBufferTest extends ByteBufferTest {
=======
 *
 */

/**
 * @test
 * @bug 8026049
 * @summary Verify that byte buffers are correctly accessed.
 * @modules java.base/jdk.internal.misc
 * @library /testlibrary
 *
 * @run main/othervm -XX:+UnlockDiagnosticVMOptions -XX:-UseUnalignedAccesses -Djdk.test.lib.random.seed=0
 *      compiler.intrinsics.unsafe.HeapByteBufferTest
 * @run main/othervm -Djdk.test.lib.random.seed=0
 *      compiler.intrinsics.unsafe.HeapByteBufferTest
 */

package compiler.intrinsics.unsafe;

import jdk.test.lib.Utils;

import java.nio.BufferOverflowException;
import java.nio.BufferUnderflowException;
import java.nio.ByteBuffer;
import java.nio.ByteOrder;
import java.util.Arrays;
import java.util.Random;

import static java.nio.ByteOrder.BIG_ENDIAN;
import static java.nio.ByteOrder.LITTLE_ENDIAN;

// A wrapper for a ByteBuffer which maintains a backing array and a
// position.  Whenever this wrapper is written the backing array and
// the wrapped byte buffer are updated together, and whenever it is
// read we check that the ByteBuffer and the backing array are identical.

public class HeapByteBufferTest implements Runnable {
    static class MyByteBuffer {
        final ByteBuffer buf;
        final byte[] bytes;
        int pos;
        ByteOrder byteOrder = BIG_ENDIAN;

        MyByteBuffer(ByteBuffer buf, byte[] bytes) {
            this.buf = buf;
            this.bytes = Arrays.copyOf(bytes, bytes.length);
            pos = 0;
        }

        public final MyByteBuffer order(ByteOrder bo) {
            byteOrder = bo;
            buf.order(bo);
            return this;
        }

        static MyByteBuffer wrap(byte[] bytes) {
            return new MyByteBuffer(ByteBuffer.wrap(bytes), bytes);
        }

        int capacity() { return bytes.length; }
        int position() {
            if (buf.position() != pos)
                throw new RuntimeException();
            return buf.position();
        }

        byte[] array() { return buf.array(); }
        byte[] backingArray() { return bytes; }

        private static byte long7(long x) { return (byte)(x >> 56); }
        private static byte long6(long x) { return (byte)(x >> 48); }
        private static byte long5(long x) { return (byte)(x >> 40); }
        private static byte long4(long x) { return (byte)(x >> 32); }
        private static byte long3(long x) { return (byte)(x >> 24); }
        private static byte long2(long x) { return (byte)(x >> 16); }
        private static byte long1(long x) { return (byte)(x >>  8); }
        private static byte long0(long x) { return (byte)(x      ); }

        private static byte int3(int x) { return (byte)(x >> 24); }
        private static byte int2(int x) { return (byte)(x >> 16); }
        private static byte int1(int x) { return (byte)(x >>  8); }
        private static byte int0(int x) { return (byte)(x      ); }

        private static byte short1(short x) { return (byte)(x >> 8); }
        private static byte short0(short x) { return (byte)(x     ); }

        byte _get(long i) { return bytes[(int)i]; }
        void _put(long i, byte x) { bytes[(int)i] = x; }

        private void putLongX(long a, long x) {
            if (byteOrder == BIG_ENDIAN) {
                x = Long.reverseBytes(x);
            }
            _put(a + 7, long7(x));
            _put(a + 6, long6(x));
            _put(a + 5, long5(x));
            _put(a + 4, long4(x));
            _put(a + 3, long3(x));
            _put(a + 2, long2(x));
            _put(a + 1, long1(x));
            _put(a    , long0(x));
        }

        private void putIntX(long a, int x) {
            if (byteOrder == BIG_ENDIAN) {
                x = Integer.reverseBytes(x);
            }
            _put(a + 3, int3(x));
            _put(a + 2, int2(x));
            _put(a + 1, int1(x));
            _put(a    , int0(x));
        }

        private void putShortX(int bi, short x) {
            if (byteOrder == BIG_ENDIAN) {
                x = Short.reverseBytes(x);
            }
            _put(bi    , short0(x));
            _put(bi + 1, short1(x));
        }

        static private int makeInt(byte b3, byte b2, byte b1, byte b0) {
            return (((b3       ) << 24) |
                    ((b2 & 0xff) << 16) |
                    ((b1 & 0xff) <<  8) |
                    ((b0 & 0xff)      ));
        }
        int getIntX(long a) {
            int x = makeInt(_get(a + 3),
                    _get(a + 2),
                    _get(a + 1),
                    _get(a));
            if (byteOrder == BIG_ENDIAN) {
                x = Integer.reverseBytes(x);
            }
            return x;
        }

        static private long makeLong(byte b7, byte b6, byte b5, byte b4,
                                     byte b3, byte b2, byte b1, byte b0)
        {
            return ((((long)b7       ) << 56) |
                    (((long)b6 & 0xff) << 48) |
                    (((long)b5 & 0xff) << 40) |
                    (((long)b4 & 0xff) << 32) |
                    (((long)b3 & 0xff) << 24) |
                    (((long)b2 & 0xff) << 16) |
                    (((long)b1 & 0xff) <<  8) |
                    (((long)b0 & 0xff)      ));
        }

        long getLongX(long a) {
            long x = makeLong(_get(a + 7),
                    _get(a + 6),
                    _get(a + 5),
                    _get(a + 4),
                    _get(a + 3),
                    _get(a + 2),
                    _get(a + 1),
                    _get(a));
            if (byteOrder == BIG_ENDIAN) {
                x = Long.reverseBytes(x);
            }
            return x;
        }

        static private short makeShort(byte b1, byte b0) {
            return (short)((b1 << 8) | (b0 & 0xff));
        }

        short getShortX(long a) {
            short x = makeShort(_get(a + 1),
                    _get(a    ));
            if (byteOrder == BIG_ENDIAN) {
                x = Short.reverseBytes(x);
            }
            return x;
        }

        double getDoubleX(long a) {
            long x = getLongX(a);
            return Double.longBitsToDouble(x);
        }

        double getFloatX(long a) {
            int x = getIntX(a);
            return Float.intBitsToFloat(x);
        }

        void ck(long x, long y) {
            if (x != y) {
                throw new RuntimeException(" x = " + Long.toHexString(x) + ", y = " + Long.toHexString(y));
            }
        }

        void ck(double x, double y) {
            if (x == x && y == y && x != y) {
                ck(x, y);
            }
        }

        long getLong(int i) { ck(buf.getLong(i), getLongX(i)); return buf.getLong(i); }
        int getInt(int i) { ck(buf.getInt(i), getIntX(i)); return buf.getInt(i); }
        short getShort(int i) { ck(buf.getShort(i), getShortX(i)); return buf.getShort(i); }
        char getChar(int i) { ck(buf.getChar(i), (char)getShortX(i)); return buf.getChar(i); }
        double getDouble(int i) { ck(buf.getDouble(i), getDoubleX(i)); return buf.getDouble(i); }
        float getFloat(int i) { ck(buf.getFloat(i), getFloatX(i)); return buf.getFloat(i); }

        void putLong(int i, long x) { buf.putLong(i, x); putLongX(i, x); }
        void putInt(int i, int x) { buf.putInt(i, x); putIntX(i, x); }
        void putShort(int i, short x) { buf.putShort(i, x); putShortX(i, x); }
        void putChar(int i, char x) { buf.putChar(i, x); putShortX(i, (short)x); }
        void putDouble(int i, double x) { buf.putDouble(i, x); putLongX(i, Double.doubleToRawLongBits(x)); }
        void putFloat(int i, float x) { buf.putFloat(i, x); putIntX(i, Float.floatToRawIntBits(x)); }

        long getLong() { ck(buf.getLong(buf.position()), getLongX(pos)); long x = buf.getLong(); pos += 8; return x; }
        int getInt() { ck(buf.getInt(buf.position()), getIntX(pos)); int x = buf.getInt(); pos += 4; return x; }
        short getShort() { ck(buf.getShort(buf.position()), getShortX(pos)); short x = buf.getShort(); pos += 2; return x; }
        char getChar() {  ck(buf.getChar(buf.position()), (char)getShortX(pos)); char x = buf.getChar(); pos += 2; return x; }
        double getDouble() { ck(buf.getDouble(buf.position()), getDoubleX(pos)); double x = buf.getDouble(); pos += 8; return x; }
        float getFloat() { ck(buf.getFloat(buf.position()), getFloatX(pos)); float x = buf.getFloat(); pos += 4; return x; }

        void putLong(long x) { putLongX(pos, x); pos += 8; buf.putLong(x); }
        void putInt(int x) { putIntX(pos, x); pos += 4; buf.putInt(x); }
        void putShort(short x) { putShortX(pos, x); pos += 2; buf.putShort(x); }
        void putChar(char x) { putShortX(pos, (short)x); pos += 2; buf.putChar(x); }
        void putDouble(double x) { putLongX(pos, Double.doubleToRawLongBits(x)); pos += 8; buf.putDouble(x); }
        void putFloat(float x) { putIntX(pos, Float.floatToRawIntBits(x)); pos += 4; buf.putFloat(x); }

        void rewind() { pos = 0; buf.rewind(); }
    }

    Random random = Utils.getRandomInstance();
    MyByteBuffer data = MyByteBuffer.wrap(new byte[1024]);

    int randomOffset(Random r, MyByteBuffer buf, int size) {
        return r.nextInt(buf.capacity() - size);
    }

    long iterations;

    HeapByteBufferTest(long iterations) {
        this.iterations = iterations;
    }

    // The core of the test.  Walk over the buffer reading and writing
    // random data, XORing it as we go.  We can detect writes in the
    // wrong place, writes which are too long or too short, and reads
    // or writes of the wrong data,
    void step(Random r) {
        data.order((r.nextInt() & 1) != 0 ? BIG_ENDIAN : LITTLE_ENDIAN);

        data.rewind();
        while (data.position() < data.capacity())
            data.putLong(data.getLong() ^ random.nextLong());

        data.rewind();
        while (data.position() < data.capacity())
            data.putInt(data.getInt() ^ random.nextInt());

        data.rewind();
        while (data.position() < data.capacity())
            data.putShort((short)(data.getShort() ^ random.nextInt()));

        data.rewind();
        while (data.position() < data.capacity())
            data.putChar((char)(data.getChar() ^ random.nextInt()));

        data.rewind();
        while (data.position() < data.capacity()) {
            data.putDouble(combine(data.getDouble(), random.nextLong()));
        }

        data.rewind();
        while (data.position() < data.capacity())
            data.putFloat(combine(data.getFloat(), random.nextInt()));

        for (int i = 0; i < 100; i++) {
            int offset = randomOffset(r, data, 8);
            data.putLong(offset, data.getLong(offset) ^ random.nextLong());
        }
        for (int i = 0; i < 100; i++) {
            int offset = randomOffset(r, data, 4);
            data.putInt(offset, data.getInt(offset) ^ random.nextInt());
        }
        for (int i = 0; i < 100; i++) {
            int offset = randomOffset(r, data, 2);
            data.putShort(offset, (short)(data.getShort(offset) ^ random.nextInt()));
        }
        for (int i = 0; i < 100; i++) {
            int offset = randomOffset(r, data, 2);
            data.putChar(offset, (char)(data.getChar(offset) ^ random.nextInt()));
        }
        for (int i = 0; i < 100; i++) {
            int offset = randomOffset(r, data, 8);
            data.putDouble(offset, combine(data.getDouble(offset), random.nextLong()));
        }
        for (int i = 0; i < 100; i++) {
            int offset = randomOffset(r, data, 4);
            data.putFloat(offset, combine(data.getFloat(offset), random.nextInt()));
        }
    }

    // XOR the bit pattern of a double and a long, returning the
    // result as a double.
    //
    // We convert signalling NaNs to quiet NaNs.  We need to do this
    // because some platforms (in particular legacy 80x87) do not
    // provide transparent conversions between integer and
    // floating-point types even when using raw conversions but
    // quietly convert sNaN to qNaN.  This causes spurious test
    // failures when the template interpreter uses 80x87 and the JITs
    // use XMM registers.
    //
    public double combine(double prev, long bits) {
        bits ^= Double.doubleToRawLongBits(prev);
        double result = Double.longBitsToDouble(bits);
        if (Double.isNaN(result)) {
            result = Double.longBitsToDouble(bits | 0x8000000000000l);
        }
        return result;
    }

    // XOR the bit pattern of a float and an int, returning the result
    // as a float.  Convert sNaNs to qNaNs.
    public Float combine(float prev, int bits) {
        bits ^= Float.floatToRawIntBits(prev);
        Float result = Float.intBitsToFloat(bits);
        if (Float.isNaN(result)) {
            result = Float.intBitsToFloat(bits | 0x400000);
        }
        return result;
    }

    enum PrimitiveType {
        BYTE(1), CHAR(2), SHORT(2), INT(4), LONG(8), FLOAT(4), DOUBLE(8);

        public final int size;
        PrimitiveType(int size) {
            this.size = size;
        }
    }

    void getOne(ByteBuffer b, PrimitiveType t) {
        switch (t) {
        case BYTE: b.get(); break;
        case CHAR: b.getChar(); break;
        case SHORT: b.getShort(); break;
        case INT: b.getInt(); break;
        case LONG: b.getLong(); break;
        case FLOAT: b.getFloat(); break;
        case DOUBLE: b.getDouble(); break;
        }
    }

    void putOne(ByteBuffer b, PrimitiveType t) {
        switch (t) {
        case BYTE: b.put((byte)0); break;
        case CHAR: b.putChar('0'); break;
        case SHORT: b.putShort((short)0); break;
        case INT: b.putInt(0); break;
        case LONG: b.putLong(0); break;
        case FLOAT: b.putFloat(0); break;
        case DOUBLE: b.putDouble(0); break;
        }
    }

    void getOne(ByteBuffer b, PrimitiveType t, int index) {
        switch (t) {
        case BYTE: b.get(index); break;
        case CHAR: b.getChar(index); break;
        case SHORT: b.getShort(index); break;
        case INT: b.getInt(index); break;
        case LONG: b.getLong(index); break;
        case FLOAT: b.getFloat(index); break;
        case DOUBLE: b.getDouble(index); break;
        }
    }

    void putOne(ByteBuffer b, PrimitiveType t, int index) {
        switch (t) {
        case BYTE: b.put(index, (byte)0); break;
        case CHAR: b.putChar(index, '0'); break;
        case SHORT: b.putShort(index, (short)0); break;
        case INT: b.putInt(index, 0); break;
        case LONG: b.putLong(index, 0); break;
        case FLOAT: b.putFloat(index, 0); break;
        case DOUBLE: b.putDouble(index, 0); break;
        }
    }

    void checkBoundaryConditions() {
        for (int i = 0; i < 100; i++) {
            int bufSize = random.nextInt(16);
            byte[] bytes = new byte[bufSize];
            ByteBuffer buf = ByteBuffer.wrap(bytes);
            for (int j = 0; j < 100; j++) {
                int offset = random.nextInt(32) - 8;
                for (PrimitiveType t : PrimitiveType.values()) {
                    int threw = 0;
                    try {
                        try {
                            buf.position(offset);
                            getOne(buf, t);
                        } catch (BufferUnderflowException e) {
                            if (offset + t.size < bufSize)
                                throw new RuntimeException
                                    ("type = " + t + ", offset = " + offset + ", bufSize = " + bufSize, e);
                            threw++;
                        } catch (IllegalArgumentException e) {
                            if (offset >= 0 && offset + t.size < bufSize)
                                throw new RuntimeException
                                    ("type = " + t + ", offset = " + offset + ", bufSize = " + bufSize, e);
                            threw++;
                        }

                        try {
                            buf.position(offset);
                            putOne(buf, t);
                        } catch (BufferOverflowException e) {
                            if (offset + t.size < bufSize)
                                throw new RuntimeException
                                    ("type = " + t + ", offset = " + offset + ", bufSize = " + bufSize, e);
                            threw++;
                        } catch (IllegalArgumentException e) {
                            if (offset >= 0 && offset + t.size < bufSize)
                                throw new RuntimeException
                                    ("type = " + t + ", offset = " + offset + ", bufSize = " + bufSize, e);
                            threw++;
                        }

                        try {
                            putOne(buf, t, offset);
                        } catch (IndexOutOfBoundsException e) {
                            if (offset >= 0 && offset + t.size < bufSize)
                                throw new RuntimeException
                                    ("type = " + t + ", offset = " + offset + ", bufSize = " + bufSize, e);
                            threw++;
                        }

                        try {
                            getOne(buf, t, offset);
                        } catch (IndexOutOfBoundsException e) {
                            if (offset >= 0 && offset + t.size < bufSize)
                                throw new RuntimeException
                                    ("type = " + t + ", offset = " + offset + ", bufSize = " + bufSize, e);
                            threw++;
                        }

                        if (threw == 0) {
                            // Make sure that we should not have thrown.
                            if (offset < 0 || offset + t.size > bufSize) {
                                throw new RuntimeException
                                    ("should have thrown but did not, type = " + t
                                     + ", offset = " + offset + ", bufSize = " + bufSize);
                            }
                        } else if (threw != 4) {
                            // If one of the {get,put} operations threw
                            // due to an invalid offset then all four of
                            // them should have thrown.
                            throw new RuntimeException
                                ("should have thrown but at least one did not, type = " + t
                                 + ", offset = " + offset + ", bufSize = " + bufSize);
                        }
                    } catch (Throwable th) {
                        throw new RuntimeException
                            ("unexpected throw: type  = " + t + ", offset = " + offset + ", bufSize = " + bufSize, th);

                    }
                }
            }
        }
    }

    public void run() {
        checkBoundaryConditions();

        for (int i = 0; i < data.capacity(); i += 8) {
            data.putLong(i, random.nextLong());
        }

        for (int i = 0; i < iterations; i++) {
            step(random);
        }
>>>>>>> 6cf9b5c4

    public HeapByteBufferTest(long iterations, boolean direct) {
        super(iterations, direct);
    }

    public static void main(String[] args) {
        // The number of iterations is high to ensure that tiered
        // compilation kicks in all the way up to C2.
        long iterations = 100000;
        if (args.length > 0)
            iterations = Long.parseLong(args[0]);

        new HeapByteBufferTest(iterations, false).run();
    }
}<|MERGE_RESOLUTION|>--- conflicted
+++ resolved
@@ -1,11 +1,6 @@
 /*
-<<<<<<< HEAD
  * Copyright (c) 2016, Oracle and/or its affiliates. All rights reserved.
  * Copyright (c) 2016, Red Hat Inc. All rights reserved.
-=======
- * Copyright (c) 2000, 2015, Oracle and/or its affiliates. All rights reserved.
- * Copyright (c) 2015, Red Hat Inc. All rights reserved.
->>>>>>> 6cf9b5c4
  * DO NOT ALTER OR REMOVE COPYRIGHT NOTICES OR THIS FILE HEADER.
  *
  * This code is free software; you can redistribute it and/or modify it
@@ -25,505 +20,22 @@
  * Please contact Oracle, 500 Oracle Parkway, Redwood Shores, CA 94065 USA
  * or visit www.oracle.com if you need additional information or have any
  * questions.
-<<<<<<< HEAD
  */
 
 /**
  * @test
  * @bug 8026049 8151163
- * @modules java.base/jdk.internal.misc
- * @library /testlibrary
- * @run main/othervm -XX:+UnlockDiagnosticVMOptions -XX:-UseUnalignedAccesses -Djdk.test.lib.random.seed=0 HeapByteBufferTest
- * @run main/othervm -Djdk.test.lib.random.seed=0 HeapByteBufferTest
- * @summary Verify that heap byte buffers are correctly accessed.
- */
-
-public class HeapByteBufferTest extends ByteBufferTest {
-=======
- *
- */
-
-/**
- * @test
- * @bug 8026049
  * @summary Verify that byte buffers are correctly accessed.
  * @modules java.base/jdk.internal.misc
  * @library /testlibrary
  *
  * @run main/othervm -XX:+UnlockDiagnosticVMOptions -XX:-UseUnalignedAccesses -Djdk.test.lib.random.seed=0
- *      compiler.intrinsics.unsafe.HeapByteBufferTest
+ *      HeapByteBufferTest
  * @run main/othervm -Djdk.test.lib.random.seed=0
- *      compiler.intrinsics.unsafe.HeapByteBufferTest
+ *      HeapByteBufferTest
  */
 
-package compiler.intrinsics.unsafe;
-
-import jdk.test.lib.Utils;
-
-import java.nio.BufferOverflowException;
-import java.nio.BufferUnderflowException;
-import java.nio.ByteBuffer;
-import java.nio.ByteOrder;
-import java.util.Arrays;
-import java.util.Random;
-
-import static java.nio.ByteOrder.BIG_ENDIAN;
-import static java.nio.ByteOrder.LITTLE_ENDIAN;
-
-// A wrapper for a ByteBuffer which maintains a backing array and a
-// position.  Whenever this wrapper is written the backing array and
-// the wrapped byte buffer are updated together, and whenever it is
-// read we check that the ByteBuffer and the backing array are identical.
-
-public class HeapByteBufferTest implements Runnable {
-    static class MyByteBuffer {
-        final ByteBuffer buf;
-        final byte[] bytes;
-        int pos;
-        ByteOrder byteOrder = BIG_ENDIAN;
-
-        MyByteBuffer(ByteBuffer buf, byte[] bytes) {
-            this.buf = buf;
-            this.bytes = Arrays.copyOf(bytes, bytes.length);
-            pos = 0;
-        }
-
-        public final MyByteBuffer order(ByteOrder bo) {
-            byteOrder = bo;
-            buf.order(bo);
-            return this;
-        }
-
-        static MyByteBuffer wrap(byte[] bytes) {
-            return new MyByteBuffer(ByteBuffer.wrap(bytes), bytes);
-        }
-
-        int capacity() { return bytes.length; }
-        int position() {
-            if (buf.position() != pos)
-                throw new RuntimeException();
-            return buf.position();
-        }
-
-        byte[] array() { return buf.array(); }
-        byte[] backingArray() { return bytes; }
-
-        private static byte long7(long x) { return (byte)(x >> 56); }
-        private static byte long6(long x) { return (byte)(x >> 48); }
-        private static byte long5(long x) { return (byte)(x >> 40); }
-        private static byte long4(long x) { return (byte)(x >> 32); }
-        private static byte long3(long x) { return (byte)(x >> 24); }
-        private static byte long2(long x) { return (byte)(x >> 16); }
-        private static byte long1(long x) { return (byte)(x >>  8); }
-        private static byte long0(long x) { return (byte)(x      ); }
-
-        private static byte int3(int x) { return (byte)(x >> 24); }
-        private static byte int2(int x) { return (byte)(x >> 16); }
-        private static byte int1(int x) { return (byte)(x >>  8); }
-        private static byte int0(int x) { return (byte)(x      ); }
-
-        private static byte short1(short x) { return (byte)(x >> 8); }
-        private static byte short0(short x) { return (byte)(x     ); }
-
-        byte _get(long i) { return bytes[(int)i]; }
-        void _put(long i, byte x) { bytes[(int)i] = x; }
-
-        private void putLongX(long a, long x) {
-            if (byteOrder == BIG_ENDIAN) {
-                x = Long.reverseBytes(x);
-            }
-            _put(a + 7, long7(x));
-            _put(a + 6, long6(x));
-            _put(a + 5, long5(x));
-            _put(a + 4, long4(x));
-            _put(a + 3, long3(x));
-            _put(a + 2, long2(x));
-            _put(a + 1, long1(x));
-            _put(a    , long0(x));
-        }
-
-        private void putIntX(long a, int x) {
-            if (byteOrder == BIG_ENDIAN) {
-                x = Integer.reverseBytes(x);
-            }
-            _put(a + 3, int3(x));
-            _put(a + 2, int2(x));
-            _put(a + 1, int1(x));
-            _put(a    , int0(x));
-        }
-
-        private void putShortX(int bi, short x) {
-            if (byteOrder == BIG_ENDIAN) {
-                x = Short.reverseBytes(x);
-            }
-            _put(bi    , short0(x));
-            _put(bi + 1, short1(x));
-        }
-
-        static private int makeInt(byte b3, byte b2, byte b1, byte b0) {
-            return (((b3       ) << 24) |
-                    ((b2 & 0xff) << 16) |
-                    ((b1 & 0xff) <<  8) |
-                    ((b0 & 0xff)      ));
-        }
-        int getIntX(long a) {
-            int x = makeInt(_get(a + 3),
-                    _get(a + 2),
-                    _get(a + 1),
-                    _get(a));
-            if (byteOrder == BIG_ENDIAN) {
-                x = Integer.reverseBytes(x);
-            }
-            return x;
-        }
-
-        static private long makeLong(byte b7, byte b6, byte b5, byte b4,
-                                     byte b3, byte b2, byte b1, byte b0)
-        {
-            return ((((long)b7       ) << 56) |
-                    (((long)b6 & 0xff) << 48) |
-                    (((long)b5 & 0xff) << 40) |
-                    (((long)b4 & 0xff) << 32) |
-                    (((long)b3 & 0xff) << 24) |
-                    (((long)b2 & 0xff) << 16) |
-                    (((long)b1 & 0xff) <<  8) |
-                    (((long)b0 & 0xff)      ));
-        }
-
-        long getLongX(long a) {
-            long x = makeLong(_get(a + 7),
-                    _get(a + 6),
-                    _get(a + 5),
-                    _get(a + 4),
-                    _get(a + 3),
-                    _get(a + 2),
-                    _get(a + 1),
-                    _get(a));
-            if (byteOrder == BIG_ENDIAN) {
-                x = Long.reverseBytes(x);
-            }
-            return x;
-        }
-
-        static private short makeShort(byte b1, byte b0) {
-            return (short)((b1 << 8) | (b0 & 0xff));
-        }
-
-        short getShortX(long a) {
-            short x = makeShort(_get(a + 1),
-                    _get(a    ));
-            if (byteOrder == BIG_ENDIAN) {
-                x = Short.reverseBytes(x);
-            }
-            return x;
-        }
-
-        double getDoubleX(long a) {
-            long x = getLongX(a);
-            return Double.longBitsToDouble(x);
-        }
-
-        double getFloatX(long a) {
-            int x = getIntX(a);
-            return Float.intBitsToFloat(x);
-        }
-
-        void ck(long x, long y) {
-            if (x != y) {
-                throw new RuntimeException(" x = " + Long.toHexString(x) + ", y = " + Long.toHexString(y));
-            }
-        }
-
-        void ck(double x, double y) {
-            if (x == x && y == y && x != y) {
-                ck(x, y);
-            }
-        }
-
-        long getLong(int i) { ck(buf.getLong(i), getLongX(i)); return buf.getLong(i); }
-        int getInt(int i) { ck(buf.getInt(i), getIntX(i)); return buf.getInt(i); }
-        short getShort(int i) { ck(buf.getShort(i), getShortX(i)); return buf.getShort(i); }
-        char getChar(int i) { ck(buf.getChar(i), (char)getShortX(i)); return buf.getChar(i); }
-        double getDouble(int i) { ck(buf.getDouble(i), getDoubleX(i)); return buf.getDouble(i); }
-        float getFloat(int i) { ck(buf.getFloat(i), getFloatX(i)); return buf.getFloat(i); }
-
-        void putLong(int i, long x) { buf.putLong(i, x); putLongX(i, x); }
-        void putInt(int i, int x) { buf.putInt(i, x); putIntX(i, x); }
-        void putShort(int i, short x) { buf.putShort(i, x); putShortX(i, x); }
-        void putChar(int i, char x) { buf.putChar(i, x); putShortX(i, (short)x); }
-        void putDouble(int i, double x) { buf.putDouble(i, x); putLongX(i, Double.doubleToRawLongBits(x)); }
-        void putFloat(int i, float x) { buf.putFloat(i, x); putIntX(i, Float.floatToRawIntBits(x)); }
-
-        long getLong() { ck(buf.getLong(buf.position()), getLongX(pos)); long x = buf.getLong(); pos += 8; return x; }
-        int getInt() { ck(buf.getInt(buf.position()), getIntX(pos)); int x = buf.getInt(); pos += 4; return x; }
-        short getShort() { ck(buf.getShort(buf.position()), getShortX(pos)); short x = buf.getShort(); pos += 2; return x; }
-        char getChar() {  ck(buf.getChar(buf.position()), (char)getShortX(pos)); char x = buf.getChar(); pos += 2; return x; }
-        double getDouble() { ck(buf.getDouble(buf.position()), getDoubleX(pos)); double x = buf.getDouble(); pos += 8; return x; }
-        float getFloat() { ck(buf.getFloat(buf.position()), getFloatX(pos)); float x = buf.getFloat(); pos += 4; return x; }
-
-        void putLong(long x) { putLongX(pos, x); pos += 8; buf.putLong(x); }
-        void putInt(int x) { putIntX(pos, x); pos += 4; buf.putInt(x); }
-        void putShort(short x) { putShortX(pos, x); pos += 2; buf.putShort(x); }
-        void putChar(char x) { putShortX(pos, (short)x); pos += 2; buf.putChar(x); }
-        void putDouble(double x) { putLongX(pos, Double.doubleToRawLongBits(x)); pos += 8; buf.putDouble(x); }
-        void putFloat(float x) { putIntX(pos, Float.floatToRawIntBits(x)); pos += 4; buf.putFloat(x); }
-
-        void rewind() { pos = 0; buf.rewind(); }
-    }
-
-    Random random = Utils.getRandomInstance();
-    MyByteBuffer data = MyByteBuffer.wrap(new byte[1024]);
-
-    int randomOffset(Random r, MyByteBuffer buf, int size) {
-        return r.nextInt(buf.capacity() - size);
-    }
-
-    long iterations;
-
-    HeapByteBufferTest(long iterations) {
-        this.iterations = iterations;
-    }
-
-    // The core of the test.  Walk over the buffer reading and writing
-    // random data, XORing it as we go.  We can detect writes in the
-    // wrong place, writes which are too long or too short, and reads
-    // or writes of the wrong data,
-    void step(Random r) {
-        data.order((r.nextInt() & 1) != 0 ? BIG_ENDIAN : LITTLE_ENDIAN);
-
-        data.rewind();
-        while (data.position() < data.capacity())
-            data.putLong(data.getLong() ^ random.nextLong());
-
-        data.rewind();
-        while (data.position() < data.capacity())
-            data.putInt(data.getInt() ^ random.nextInt());
-
-        data.rewind();
-        while (data.position() < data.capacity())
-            data.putShort((short)(data.getShort() ^ random.nextInt()));
-
-        data.rewind();
-        while (data.position() < data.capacity())
-            data.putChar((char)(data.getChar() ^ random.nextInt()));
-
-        data.rewind();
-        while (data.position() < data.capacity()) {
-            data.putDouble(combine(data.getDouble(), random.nextLong()));
-        }
-
-        data.rewind();
-        while (data.position() < data.capacity())
-            data.putFloat(combine(data.getFloat(), random.nextInt()));
-
-        for (int i = 0; i < 100; i++) {
-            int offset = randomOffset(r, data, 8);
-            data.putLong(offset, data.getLong(offset) ^ random.nextLong());
-        }
-        for (int i = 0; i < 100; i++) {
-            int offset = randomOffset(r, data, 4);
-            data.putInt(offset, data.getInt(offset) ^ random.nextInt());
-        }
-        for (int i = 0; i < 100; i++) {
-            int offset = randomOffset(r, data, 2);
-            data.putShort(offset, (short)(data.getShort(offset) ^ random.nextInt()));
-        }
-        for (int i = 0; i < 100; i++) {
-            int offset = randomOffset(r, data, 2);
-            data.putChar(offset, (char)(data.getChar(offset) ^ random.nextInt()));
-        }
-        for (int i = 0; i < 100; i++) {
-            int offset = randomOffset(r, data, 8);
-            data.putDouble(offset, combine(data.getDouble(offset), random.nextLong()));
-        }
-        for (int i = 0; i < 100; i++) {
-            int offset = randomOffset(r, data, 4);
-            data.putFloat(offset, combine(data.getFloat(offset), random.nextInt()));
-        }
-    }
-
-    // XOR the bit pattern of a double and a long, returning the
-    // result as a double.
-    //
-    // We convert signalling NaNs to quiet NaNs.  We need to do this
-    // because some platforms (in particular legacy 80x87) do not
-    // provide transparent conversions between integer and
-    // floating-point types even when using raw conversions but
-    // quietly convert sNaN to qNaN.  This causes spurious test
-    // failures when the template interpreter uses 80x87 and the JITs
-    // use XMM registers.
-    //
-    public double combine(double prev, long bits) {
-        bits ^= Double.doubleToRawLongBits(prev);
-        double result = Double.longBitsToDouble(bits);
-        if (Double.isNaN(result)) {
-            result = Double.longBitsToDouble(bits | 0x8000000000000l);
-        }
-        return result;
-    }
-
-    // XOR the bit pattern of a float and an int, returning the result
-    // as a float.  Convert sNaNs to qNaNs.
-    public Float combine(float prev, int bits) {
-        bits ^= Float.floatToRawIntBits(prev);
-        Float result = Float.intBitsToFloat(bits);
-        if (Float.isNaN(result)) {
-            result = Float.intBitsToFloat(bits | 0x400000);
-        }
-        return result;
-    }
-
-    enum PrimitiveType {
-        BYTE(1), CHAR(2), SHORT(2), INT(4), LONG(8), FLOAT(4), DOUBLE(8);
-
-        public final int size;
-        PrimitiveType(int size) {
-            this.size = size;
-        }
-    }
-
-    void getOne(ByteBuffer b, PrimitiveType t) {
-        switch (t) {
-        case BYTE: b.get(); break;
-        case CHAR: b.getChar(); break;
-        case SHORT: b.getShort(); break;
-        case INT: b.getInt(); break;
-        case LONG: b.getLong(); break;
-        case FLOAT: b.getFloat(); break;
-        case DOUBLE: b.getDouble(); break;
-        }
-    }
-
-    void putOne(ByteBuffer b, PrimitiveType t) {
-        switch (t) {
-        case BYTE: b.put((byte)0); break;
-        case CHAR: b.putChar('0'); break;
-        case SHORT: b.putShort((short)0); break;
-        case INT: b.putInt(0); break;
-        case LONG: b.putLong(0); break;
-        case FLOAT: b.putFloat(0); break;
-        case DOUBLE: b.putDouble(0); break;
-        }
-    }
-
-    void getOne(ByteBuffer b, PrimitiveType t, int index) {
-        switch (t) {
-        case BYTE: b.get(index); break;
-        case CHAR: b.getChar(index); break;
-        case SHORT: b.getShort(index); break;
-        case INT: b.getInt(index); break;
-        case LONG: b.getLong(index); break;
-        case FLOAT: b.getFloat(index); break;
-        case DOUBLE: b.getDouble(index); break;
-        }
-    }
-
-    void putOne(ByteBuffer b, PrimitiveType t, int index) {
-        switch (t) {
-        case BYTE: b.put(index, (byte)0); break;
-        case CHAR: b.putChar(index, '0'); break;
-        case SHORT: b.putShort(index, (short)0); break;
-        case INT: b.putInt(index, 0); break;
-        case LONG: b.putLong(index, 0); break;
-        case FLOAT: b.putFloat(index, 0); break;
-        case DOUBLE: b.putDouble(index, 0); break;
-        }
-    }
-
-    void checkBoundaryConditions() {
-        for (int i = 0; i < 100; i++) {
-            int bufSize = random.nextInt(16);
-            byte[] bytes = new byte[bufSize];
-            ByteBuffer buf = ByteBuffer.wrap(bytes);
-            for (int j = 0; j < 100; j++) {
-                int offset = random.nextInt(32) - 8;
-                for (PrimitiveType t : PrimitiveType.values()) {
-                    int threw = 0;
-                    try {
-                        try {
-                            buf.position(offset);
-                            getOne(buf, t);
-                        } catch (BufferUnderflowException e) {
-                            if (offset + t.size < bufSize)
-                                throw new RuntimeException
-                                    ("type = " + t + ", offset = " + offset + ", bufSize = " + bufSize, e);
-                            threw++;
-                        } catch (IllegalArgumentException e) {
-                            if (offset >= 0 && offset + t.size < bufSize)
-                                throw new RuntimeException
-                                    ("type = " + t + ", offset = " + offset + ", bufSize = " + bufSize, e);
-                            threw++;
-                        }
-
-                        try {
-                            buf.position(offset);
-                            putOne(buf, t);
-                        } catch (BufferOverflowException e) {
-                            if (offset + t.size < bufSize)
-                                throw new RuntimeException
-                                    ("type = " + t + ", offset = " + offset + ", bufSize = " + bufSize, e);
-                            threw++;
-                        } catch (IllegalArgumentException e) {
-                            if (offset >= 0 && offset + t.size < bufSize)
-                                throw new RuntimeException
-                                    ("type = " + t + ", offset = " + offset + ", bufSize = " + bufSize, e);
-                            threw++;
-                        }
-
-                        try {
-                            putOne(buf, t, offset);
-                        } catch (IndexOutOfBoundsException e) {
-                            if (offset >= 0 && offset + t.size < bufSize)
-                                throw new RuntimeException
-                                    ("type = " + t + ", offset = " + offset + ", bufSize = " + bufSize, e);
-                            threw++;
-                        }
-
-                        try {
-                            getOne(buf, t, offset);
-                        } catch (IndexOutOfBoundsException e) {
-                            if (offset >= 0 && offset + t.size < bufSize)
-                                throw new RuntimeException
-                                    ("type = " + t + ", offset = " + offset + ", bufSize = " + bufSize, e);
-                            threw++;
-                        }
-
-                        if (threw == 0) {
-                            // Make sure that we should not have thrown.
-                            if (offset < 0 || offset + t.size > bufSize) {
-                                throw new RuntimeException
-                                    ("should have thrown but did not, type = " + t
-                                     + ", offset = " + offset + ", bufSize = " + bufSize);
-                            }
-                        } else if (threw != 4) {
-                            // If one of the {get,put} operations threw
-                            // due to an invalid offset then all four of
-                            // them should have thrown.
-                            throw new RuntimeException
-                                ("should have thrown but at least one did not, type = " + t
-                                 + ", offset = " + offset + ", bufSize = " + bufSize);
-                        }
-                    } catch (Throwable th) {
-                        throw new RuntimeException
-                            ("unexpected throw: type  = " + t + ", offset = " + offset + ", bufSize = " + bufSize, th);
-
-                    }
-                }
-            }
-        }
-    }
-
-    public void run() {
-        checkBoundaryConditions();
-
-        for (int i = 0; i < data.capacity(); i += 8) {
-            data.putLong(i, random.nextLong());
-        }
-
-        for (int i = 0; i < iterations; i++) {
-            step(random);
-        }
->>>>>>> 6cf9b5c4
+public class HeapByteBufferTest extends ByteBufferTest {
 
     public HeapByteBufferTest(long iterations, boolean direct) {
         super(iterations, direct);
