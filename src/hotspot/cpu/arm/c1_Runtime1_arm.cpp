--- conflicted
+++ resolved
@@ -43,13 +43,8 @@
 #include "utilities/align.hpp"
 #include "vmreg_arm.inline.hpp"
 #if INCLUDE_ALL_GCS
-<<<<<<< HEAD
-#include "gc/g1/g1CardTable.hpp"
-#include "gc/g1/g1SATBCardTableModRefBS.hpp"
-=======
 #include "gc/g1/g1BarrierSet.hpp"
 #include "gc/g1/g1CardTable.hpp"
->>>>>>> f48c3398
 #endif
 
 // Note: Rtemp usage is this file should not impact C2 and should be
@@ -625,8 +620,6 @@
 
         __ set_info("g1_post_barrier_slow_id", dont_gc_arguments);
 
-<<<<<<< HEAD
-=======
         BarrierSet* bs = Universe::heap()->barrier_set();
         if (bs->kind() != BarrierSet::G1BarrierSet) {
           __ mov(R0, (int)id);
@@ -635,7 +628,6 @@
           break;
         }
 
->>>>>>> f48c3398
         Label done;
         Label recheck;
         Label runtime;
