--- conflicted
+++ resolved
@@ -1054,36 +1054,25 @@
          (AlwaysSafeConstructors && wrote_fields()) ||
          (support_IRIW_for_not_multiple_copy_atomic_cpu && wrote_volatile()))) {
     if (!DoPartialEscapeAnalysis) {
-      _exits.insert_mem_bar(Op_MemBarRelease, alloc_with_final());
-
       // If Memory barrier is created for final fields write
       // and allocation node does not escape the initialize method,
       // then barrier introduced by allocation node can be removed.
       if (DoEscapeAnalysis && alloc_with_final()) {
-        AllocateNode *alloc = AllocateNode::Ideal_allocation(alloc_with_final(), &_gvn);
+        AllocateNode *alloc = AllocateNode::Ideal_allocation(alloc_with_final());
         alloc->compute_MemBar_redundancy(method());
       }
     } else {
       // in PEA, alloc_with_final stores ObjID
       AllocateNode* alloc = (ObjID)alloc_with_final();
       PEAState& as = _exits.jvms()->alloc_state();
-
-<<<<<<< HEAD
       Node* obj = as.get_java_oop(alloc, false);
-      _exits.insert_mem_bar(Op_MemBarRelease, obj);
 
       if (DoEscapeAnalysis && alloc != nullptr) {
+        _exits.insert_mem_bar(Op_MemBarRelease, obj);
         alloc->compute_MemBar_redundancy(method());
       }
-=======
-    // If Memory barrier is created for final fields write
-    // and allocation node does not escape the initialize method,
-    // then barrier introduced by allocation node can be removed.
-    if (DoEscapeAnalysis && alloc_with_final()) {
-      AllocateNode* alloc = AllocateNode::Ideal_allocation(alloc_with_final());
-      alloc->compute_MemBar_redundancy(method());
->>>>>>> 0c86c31b
-    }
+    }
+
     if (PrintOpto && (Verbose || WizardMode)) {
       method()->print_name();
       tty->print_cr(" writes finals and needs a memory barrier");
