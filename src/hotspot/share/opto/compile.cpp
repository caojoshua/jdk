--- conflicted
+++ resolved
@@ -934,11 +934,8 @@
     _directive(directive),
     _log(ci_env->log()),
     _failure_reason(nullptr),
-<<<<<<< HEAD
+    _first_failure_details(nullptr),
     _pea(nullptr),
-=======
-    _first_failure_details(nullptr),
->>>>>>> 52a9e94a
     _congraph(nullptr),
     NOT_PRODUCT(_igv_printer(nullptr) COMMA)
     _unique(0),
